--- conflicted
+++ resolved
@@ -1,446 +1,437 @@
-/*---------------------------------------------------------------------------------------------
- *  Copyright (c) Microsoft Corporation. All rights reserved.
- *  Licensed under the MIT License. See License.txt in the project root for license information.
- *--------------------------------------------------------------------------------------------*/
-
-import * as vscode from 'vscode';
-import { CredentialStore } from "./credentials";
-import { Comment } from "../common/comment";
-import { Remote } from "../common/remote";
-import { Repository } from "../common/repository";
-import { TimelineEvent, EventType } from "../common/timelineEvent";
-import { GitHubRepository, PULL_REQUEST_PAGE_SIZE } from "./githubRepository";
-import { IPullRequestManager, IPullRequestModel, IPullRequestsPagingOptions, PRType, Commit, FileChange } from "./interface";
-import { PullRequestGitHelper } from "./pullRequestGitHelper";
-import { PullRequestModel } from "./pullRequestModel";
-import { parserCommentDiffHunk } from "../common/diffHunk";
-<<<<<<< HEAD
-import { Configuration } from '../authentication/configuration';
-import { formatError } from '../common/utils';
-import { GitHubManager } from '../authentication/githubserver';
-=======
-import { Configuration } from "../configuration";
-import { formatError, uniqBy } from '../common/utils';
->>>>>>> 89aea4f3
-
-interface PageInformation {
-	pullRequestPage: number;
-	hasMorePages: boolean;
-}
-
-export class PullRequestManager implements IPullRequestManager {
-	private _activePullRequest?: IPullRequestModel;
-	private _credentialStore: CredentialStore;
-	private _githubRepositories: GitHubRepository[];
-	private _githubManager: GitHubManager;
-	private _repositoryPageInformation: Map<string, PageInformation> = new Map<string, PageInformation>();
-
-	private _onDidChangeActivePullRequest = new vscode.EventEmitter<void>();
-	readonly onDidChangeActivePullRequest: vscode.Event<void> = this._onDidChangeActivePullRequest.event;
-
-	constructor(private _configuration: Configuration, private _repository: Repository) {
-		this._githubRepositories = [];
-		this._credentialStore = new CredentialStore(this._configuration);
-		this._githubManager = new GitHubManager();
-	}
-
-	get activePullRequest() {
-		return this._activePullRequest;
-	}
-
-	set activePullRequest(pullRequest: IPullRequestModel) {
-		this._activePullRequest = pullRequest;
-		this._onDidChangeActivePullRequest.fire();
-	}
-
-	async clearCredentialCache(): Promise<void> {
-		this._credentialStore.reset();
-	}
-
-	async updateRepositories(): Promise<void> {
-<<<<<<< HEAD
-		const potentialRemotes = this._repository.remotes.filter(remote => remote.host);
-		const gitHubRemotes = await Promise.all(potentialRemotes.map(remote => this._githubManager.isGitHub(remote.gitProtocol.normalizeUri())))
-			.then(results => potentialRemotes.filter((_, index, __) => results[index]));
-
-=======
-		let gitHubRemotes = this._repository.remotes.filter(remote => remote.host && remote.host.toLowerCase() === "github.com");
-		gitHubRemotes = uniqBy(gitHubRemotes, remote => `${remote.host}:${remote.owner}/${remote.repositoryName}`);
->>>>>>> 89aea4f3
-		if (gitHubRemotes.length) {
-			await vscode.commands.executeCommand('setContext', 'github:hasGitHubRemotes', true);
-		} else {
-			await vscode.commands.executeCommand('setContext', 'github:hasGitHubRemotes', false);
-		}
-
-		let repositories = [];
-		for (let remote of gitHubRemotes) {
-			const isRemoteForPR = await PullRequestGitHelper.isRemoteCreatedForPullRequest(this._repository, remote.remoteName);
-			if (!isRemoteForPR) {
-				const octokit = await this._credentialStore.getOctokit(remote);
-				if (octokit) {
-					repositories.push(new GitHubRepository(remote, octokit));
-				}
-			}
-		}
-
-		this._githubRepositories = repositories;
-
-		for (let repository of this._githubRepositories) {
-			const remoteId = repository.remote.url.toString();
-			if (!this._repositoryPageInformation.get(remoteId)) {
-				this._repositoryPageInformation.set(remoteId, {
-					pullRequestPage: 1,
-					hasMorePages: null
-				});
-			}
-		}
-
-		return Promise.resolve();
-	}
-
-	async getLocalPullRequests(): Promise<IPullRequestModel[]> {
-		let githubRepositories = this._githubRepositories;
-
-		if (!githubRepositories || !githubRepositories.length) {
-			return [];
-		}
-
-		let infos = await PullRequestGitHelper.getLocalBranchesAssociatedWithPullRequest(this._repository);
-		let promises = infos.map(async info => {
-			let owner = info.owner;
-			let prNumber = info.prNumber;
-			let githubRepo = githubRepositories.find(repo => repo.remote.owner.toLocaleLowerCase() === owner.toLocaleLowerCase());
-
-			if (!githubRepo) {
-				return Promise.resolve([]);
-			}
-
-			return [await githubRepo.getPullRequest(prNumber)];
-		});
-
-		return await Promise.all(promises).then(values => {
-			return values.reduce((prev, curr) => prev.concat(...curr), []).filter(value => value !== null);
-		});
-	}
-
-	async getPullRequests(type: PRType, options: IPullRequestsPagingOptions = { fetchNextPage: false }): Promise<[IPullRequestModel[], boolean]> {
-		let githubRepositories = this._githubRepositories;
-
-		if (!githubRepositories || !githubRepositories.length) {
-			return [[], false];
-		}
-
-		if (!options.fetchNextPage) {
-			for (let repository of this._githubRepositories) {
-				this._repositoryPageInformation.set(repository.remote.url.toString(), {
-					pullRequestPage: 1,
-					hasMorePages: null
-				});
-			}
-		}
-
-		githubRepositories = githubRepositories.filter(repo => this._repositoryPageInformation.get(repo.remote.url.toString()).hasMorePages !== false);
-
-		let pullRequests: PullRequestModel[] = [];
-		let numPullRequests = 0;
-		let hasMorePages = false;
-
-		for (let i = 0; i < githubRepositories.length; i++) {
-			if (numPullRequests >= PULL_REQUEST_PAGE_SIZE) {
-				hasMorePages = true;
-				break;
-			}
-
-			const githubRepository = githubRepositories[i];
-			const remote = githubRepository.remote.remoteName;
-			const isRemoteForPR = await PullRequestGitHelper.isRemoteCreatedForPullRequest(this._repository, remote);
-			if (!isRemoteForPR) {
-				const pageInformation = this._repositoryPageInformation.get(githubRepository.remote.url.toString());
-				while (numPullRequests < PULL_REQUEST_PAGE_SIZE && pageInformation.hasMorePages !== false) {
-					const pullRequestData = await githubRepository.getPullRequests(type, pageInformation.pullRequestPage);
-					numPullRequests += pullRequestData.pullRequests.length;
-					pullRequests = pullRequests.concat(...pullRequestData.pullRequests);
-
-					pageInformation.hasMorePages = pullRequestData.hasMorePages;
-					hasMorePages = hasMorePages || pageInformation.hasMorePages;
-					pageInformation.pullRequestPage++;;
-				}
-			}
-		}
-
-		return [pullRequests, hasMorePages];
-	}
-
-	public mayHaveMorePages(): boolean {
-		return this._githubRepositories.some(repo => this._repositoryPageInformation.get(repo.remote.url.toString()).hasMorePages !== false);
-	}
-
-	async getPullRequestComments(pullRequest: IPullRequestModel): Promise<Comment[]> {
-		let githubRepository = (pullRequest as PullRequestModel).githubRepository;
-		let octokit = githubRepository.octokit;
-		let remote = githubRepository.remote;
-
-		const reviewData = await octokit.pullRequests.getComments({
-			owner: remote.owner,
-			repo: remote.repositoryName,
-			number: pullRequest.prNumber,
-			per_page: 100
-		});
-		const rawComments = reviewData.data;
-		return parserCommentDiffHunk(rawComments);
-	}
-
-	async getPullRequestCommits(pullRequest: IPullRequestModel): Promise<Commit[]> {
-		try {
-			const { octokit, remote } = (pullRequest as PullRequestModel).githubRepository;
-			const commitData = await octokit.pullRequests.getCommits({
-				number: pullRequest.prNumber,
-				owner: remote.owner,
-				repo: remote.repositoryName
-			});
-
-			return commitData.data;
-		} catch (e) {
-			vscode.window.showErrorMessage(`Fetching commits failed: ${formatError(e)}`);
-			return [];
-		}
-	}
-
-	async getCommitChangedFiles(pullRequest: IPullRequestModel, commit: Commit): Promise<FileChange[]> {
-		try {
-			const { octokit, remote } = (pullRequest as PullRequestModel).githubRepository;
-			const fullCommit = await octokit.repos.getCommit({
-				owner: remote.owner,
-				repo: remote.repositoryName,
-				sha: commit.sha
-			});
-
-			return fullCommit.data.files.filter(file => !!file.patch);
-		} catch (e) {
-			vscode.window.showErrorMessage(`Fetching commit file changes failed: ${formatError(e)}`);
-			return [];
-		}
-	}
-
-	async getReviewComments(pullRequest: IPullRequestModel, reviewId: string): Promise<Comment[]> {
-		let githubRepository = (pullRequest as PullRequestModel).githubRepository;
-		let octokit = githubRepository.octokit;
-		let remote = githubRepository.remote;
-
-		const reviewData = await octokit.pullRequests.getReviewComments({
-			owner: remote.owner,
-			repo: remote.repositoryName,
-			number: pullRequest.prNumber,
-			review_id: reviewId
-		});
-
-		const rawComments = reviewData.data;
-		return parserCommentDiffHunk(rawComments);
-	}
-
-	async getTimelineEvents(pullRequest: IPullRequestModel): Promise<TimelineEvent[]> {
-		let githubRepository = (pullRequest as PullRequestModel).githubRepository;
-		let octokit = githubRepository.octokit;
-		let remote = githubRepository.remote;
-
-		let ret = await octokit.issues.getEventsTimeline({
-			owner: remote.owner,
-			repo: remote.repositoryName,
-			number: pullRequest.prNumber,
-			per_page: 100
-		});
-
-		return await parseTimelineEvents(this, pullRequest, ret.data);
-	}
-
-	async getIssueComments(pullRequest: IPullRequestModel): Promise<Comment[]> {
-		let githubRepository = (pullRequest as PullRequestModel).githubRepository;
-		let octokit = githubRepository.octokit;
-		let remote = githubRepository.remote;
-
-		const promise = await octokit.issues.getComments({
-			owner: remote.owner,
-			repo: remote.repositoryName,
-			number: pullRequest.prNumber,
-			per_page: 100
-		});
-
-		return promise.data;
-	}
-
-	async createIssueComment(pullRequest: IPullRequestModel, text: string): Promise<Comment> {
-		let githubRepository = (pullRequest as PullRequestModel).githubRepository;
-		let octokit = githubRepository.octokit;
-		let remote = githubRepository.remote;
-
-		const promise = await octokit.issues.createComment({
-			body: text,
-			number: pullRequest.prNumber,
-			owner: remote.owner,
-			repo: remote.repositoryName
-		});
-
-		return promise.data;
-	}
-
-	async createCommentReply(pullRequest: IPullRequestModel, body: string, reply_to: string) {
-		let githubRepository = (pullRequest as PullRequestModel).githubRepository;
-		let octokit = githubRepository.octokit;
-		let remote = githubRepository.remote;
-
-		let ret = await octokit.pullRequests.createCommentReply({
-			owner: remote.owner,
-			repo: remote.repositoryName,
-			number: pullRequest.prNumber,
-			body: body,
-			in_reply_to: Number(reply_to)
-		});
-
-		return ret;
-	}
-
-	async createComment(pullRequest: IPullRequestModel, body: string, path: string, position: number) {
-		let githubRepository = (pullRequest as PullRequestModel).githubRepository;
-		let octokit = githubRepository.octokit;
-		let remote = githubRepository.remote;
-
-		let ret = await octokit.pullRequests.createComment({
-			owner: remote.owner,
-			repo: remote.repositoryName,
-			number: pullRequest.prNumber,
-			body: body,
-			commit_id: pullRequest.head.sha,
-			path: path,
-			position: position
-		});
-
-		return ret;
-	}
-
-	async closePullRequest(pullRequest: IPullRequestModel): Promise<any> {
-		let githubRepository = (pullRequest as PullRequestModel).githubRepository;
-		let octokit = githubRepository.octokit;
-		let remote = githubRepository.remote;
-
-		let ret = await octokit.pullRequests.update({
-			owner: remote.owner,
-			repo: remote.repositoryName,
-			number: pullRequest.prNumber,
-			state: 'closed'
-		});
-
-		return ret.data;
-	}
-
-	async getPullRequestChangedFiles(pullRequest: IPullRequestModel): Promise<FileChange[]> {
-		let githubRepository = (pullRequest as PullRequestModel).githubRepository;
-		let octokit = githubRepository.octokit;
-		let remote = githubRepository.remote;
-
-		const { data } = await octokit.pullRequests.getFiles({
-			owner: remote.owner,
-			repo: remote.repositoryName,
-			number: pullRequest.prNumber
-		});
-
-		const largeChanges = data.filter(fileChange => !fileChange.patch);
-		if (largeChanges.length) {
-			const fileNames = largeChanges.map(change => change.filename).join(', ');
-			vscode.window.showInformationMessage(`This pull request contains file changes that are too large to load: ${fileNames}`, 'Open in GitHub').then(result => {
-				if (result === 'Open in GitHub') {
-					vscode.commands.executeCommand('pr.openPullRequestInGitHub', pullRequest);
-				}
-			});
-		}
-
-		return data.filter(fileChange => !!fileChange.patch);
-	}
-
-	async fullfillPullRequestCommitInfo(pullRequest: IPullRequestModel): Promise<void> {
-		if (!pullRequest.base) {
-			// this one is from search results, which is not complete.
-			let githubRepository = (pullRequest as PullRequestModel).githubRepository;
-			let octokit = githubRepository.octokit;
-			let remote = githubRepository.remote;
-
-			const { data } = await octokit.pullRequests.get({
-				owner: remote.owner,
-				repo: remote.repositoryName,
-				number: pullRequest.prNumber
-			});
-			pullRequest.update(data);
-		}
-	}
-
-	//#region Git related APIs
-
-	async resolvePullRequest(owner: string, repositoryName: string, pullReuqestNumber: number): Promise<IPullRequestModel> {
-		const githubRepo = this._githubRepositories.find(repo =>
-			repo.remote.owner.toLowerCase() === owner && repo.remote.repositoryName.toLowerCase() === repositoryName
-		);
-
-		if (!githubRepo) {
-			return null;
-		}
-
-		const pr = await githubRepo.getPullRequest(pullReuqestNumber);
-		return pr;
-	}
-
-	async getMatchingPullRequestMetadataForBranch() {
-		if (!this._repository || !this._repository.HEAD) {
-			return null;
-		}
-
-		let matchingPullRequestMetadata = await PullRequestGitHelper.getMatchingPullRequestMetadataForBranch(this._repository, this._repository.HEAD.name);
-		return matchingPullRequestMetadata;
-	}
-
-	async getBranchForPullRequestFromExistingRemotes(pullRequest: IPullRequestModel) {
-		return await PullRequestGitHelper.getBranchForPullRequestFromExistingRemotes(this._repository, this._githubRepositories, pullRequest);
-	}
-
-	async checkout(remote: Remote, branchName: string, pullRequest: IPullRequestModel): Promise<void> {
-		await PullRequestGitHelper.checkout(this._repository, remote, branchName, pullRequest);
-	}
-
-	async createAndCheckout(pullRequest: IPullRequestModel): Promise<void> {
-		await PullRequestGitHelper.createAndCheckout(this._repository, pullRequest);
-	}
-
-	//#endregion
-}
-
-export function getEventType(text: string) {
-	switch (text) {
-		case 'committed':
-			return EventType.Committed;
-		case 'mentioned':
-			return EventType.Mentioned;
-		case 'subscribed':
-			return EventType.Subscribed;
-		case 'commented':
-			return EventType.Commented;
-		case 'reviewed':
-			return EventType.Reviewed;
-		default:
-			return EventType.Other;
-	}
-}
-
-export async function parseTimelineEvents(pullRequestManager: IPullRequestManager, pullRequest: IPullRequestModel, events: any[]): Promise<TimelineEvent[]> {
-	events.forEach(event => {
-		let type = getEventType(event.event);
-		event.event = type;
-		return event;
-	});
-
-	await Promise.all(
-		events.filter(event => event.event === EventType.Reviewed)
-			.map(event => pullRequestManager.getReviewComments(pullRequest, event.id).then(result => {
-				event.comments = result;
-			})));
-
-	return events;
+/*---------------------------------------------------------------------------------------------
+ *  Copyright (c) Microsoft Corporation. All rights reserved.
+ *  Licensed under the MIT License. See License.txt in the project root for license information.
+ *--------------------------------------------------------------------------------------------*/
+
+import * as vscode from 'vscode';
+import { CredentialStore } from "./credentials";
+import { Comment } from "../common/comment";
+import { Remote } from "../common/remote";
+import { Repository } from "../common/repository";
+import { TimelineEvent, EventType } from "../common/timelineEvent";
+import { GitHubRepository, PULL_REQUEST_PAGE_SIZE } from "./githubRepository";
+import { IPullRequestManager, IPullRequestModel, IPullRequestsPagingOptions, PRType, Commit, FileChange } from "./interface";
+import { PullRequestGitHelper } from "./pullRequestGitHelper";
+import { PullRequestModel } from "./pullRequestModel";
+import { parserCommentDiffHunk } from "../common/diffHunk";
+import { Configuration } from '../authentication/configuration';
+import { GitHubManager } from '../authentication/githubserver';
+import { formatError, uniqBy } from '../common/utils';
+
+interface PageInformation {
+	pullRequestPage: number;
+	hasMorePages: boolean;
+}
+
+export class PullRequestManager implements IPullRequestManager {
+	private _activePullRequest?: IPullRequestModel;
+	private _credentialStore: CredentialStore;
+	private _githubRepositories: GitHubRepository[];
+	private _githubManager: GitHubManager;
+	private _repositoryPageInformation: Map<string, PageInformation> = new Map<string, PageInformation>();
+
+	private _onDidChangeActivePullRequest = new vscode.EventEmitter<void>();
+	readonly onDidChangeActivePullRequest: vscode.Event<void> = this._onDidChangeActivePullRequest.event;
+
+	constructor(private _configuration: Configuration, private _repository: Repository) {
+		this._githubRepositories = [];
+		this._credentialStore = new CredentialStore(this._configuration);
+		this._githubManager = new GitHubManager();
+	}
+
+	get activePullRequest() {
+		return this._activePullRequest;
+	}
+
+	set activePullRequest(pullRequest: IPullRequestModel) {
+		this._activePullRequest = pullRequest;
+		this._onDidChangeActivePullRequest.fire();
+	}
+
+	async clearCredentialCache(): Promise<void> {
+		this._credentialStore.reset();
+	}
+
+	async updateRepositories(): Promise<void> {
+		const potentialRemotes = this._repository.remotes.filter(remote => remote.host);
+		let gitHubRemotes = await Promise.all(potentialRemotes.map(remote => this._githubManager.isGitHub(remote.gitProtocol.normalizeUri())))
+			.then(results => potentialRemotes.filter((_, index, __) => results[index]));
+		gitHubRemotes = uniqBy(gitHubRemotes, remote => `${remote.host}:${remote.owner}/${remote.repositoryName}`);
+
+		if (gitHubRemotes.length) {
+			await vscode.commands.executeCommand('setContext', 'github:hasGitHubRemotes', true);
+		} else {
+			await vscode.commands.executeCommand('setContext', 'github:hasGitHubRemotes', false);
+		}
+
+		let repositories = [];
+		for (let remote of gitHubRemotes) {
+			const isRemoteForPR = await PullRequestGitHelper.isRemoteCreatedForPullRequest(this._repository, remote.remoteName);
+			if (!isRemoteForPR) {
+				const octokit = await this._credentialStore.getOctokit(remote);
+				if (octokit) {
+					repositories.push(new GitHubRepository(remote, octokit));
+				}
+			}
+		}
+
+		this._githubRepositories = repositories;
+
+		for (let repository of this._githubRepositories) {
+			const remoteId = repository.remote.url.toString();
+			if (!this._repositoryPageInformation.get(remoteId)) {
+				this._repositoryPageInformation.set(remoteId, {
+					pullRequestPage: 1,
+					hasMorePages: null
+				});
+			}
+		}
+
+		return Promise.resolve();
+	}
+
+	async getLocalPullRequests(): Promise<IPullRequestModel[]> {
+		let githubRepositories = this._githubRepositories;
+
+		if (!githubRepositories || !githubRepositories.length) {
+			return [];
+		}
+
+		let infos = await PullRequestGitHelper.getLocalBranchesAssociatedWithPullRequest(this._repository);
+		let promises = infos.map(async info => {
+			let owner = info.owner;
+			let prNumber = info.prNumber;
+			let githubRepo = githubRepositories.find(repo => repo.remote.owner.toLocaleLowerCase() === owner.toLocaleLowerCase());
+
+			if (!githubRepo) {
+				return Promise.resolve([]);
+			}
+
+			return [await githubRepo.getPullRequest(prNumber)];
+		});
+
+		return await Promise.all(promises).then(values => {
+			return values.reduce((prev, curr) => prev.concat(...curr), []).filter(value => value !== null);
+		});
+	}
+
+	async getPullRequests(type: PRType, options: IPullRequestsPagingOptions = { fetchNextPage: false }): Promise<[IPullRequestModel[], boolean]> {
+		let githubRepositories = this._githubRepositories;
+
+		if (!githubRepositories || !githubRepositories.length) {
+			return [[], false];
+		}
+
+		if (!options.fetchNextPage) {
+			for (let repository of this._githubRepositories) {
+				this._repositoryPageInformation.set(repository.remote.url.toString(), {
+					pullRequestPage: 1,
+					hasMorePages: null
+				});
+			}
+		}
+
+		githubRepositories = githubRepositories.filter(repo => this._repositoryPageInformation.get(repo.remote.url.toString()).hasMorePages !== false);
+
+		let pullRequests: PullRequestModel[] = [];
+		let numPullRequests = 0;
+		let hasMorePages = false;
+
+		for (let i = 0; i < githubRepositories.length; i++) {
+			if (numPullRequests >= PULL_REQUEST_PAGE_SIZE) {
+				hasMorePages = true;
+				break;
+			}
+
+			const githubRepository = githubRepositories[i];
+			const remote = githubRepository.remote.remoteName;
+			const isRemoteForPR = await PullRequestGitHelper.isRemoteCreatedForPullRequest(this._repository, remote);
+			if (!isRemoteForPR) {
+				const pageInformation = this._repositoryPageInformation.get(githubRepository.remote.url.toString());
+				while (numPullRequests < PULL_REQUEST_PAGE_SIZE && pageInformation.hasMorePages !== false) {
+					const pullRequestData = await githubRepository.getPullRequests(type, pageInformation.pullRequestPage);
+					numPullRequests += pullRequestData.pullRequests.length;
+					pullRequests = pullRequests.concat(...pullRequestData.pullRequests);
+
+					pageInformation.hasMorePages = pullRequestData.hasMorePages;
+					hasMorePages = hasMorePages || pageInformation.hasMorePages;
+					pageInformation.pullRequestPage++;;
+				}
+			}
+		}
+
+		return [pullRequests, hasMorePages];
+	}
+
+	public mayHaveMorePages(): boolean {
+		return this._githubRepositories.some(repo => this._repositoryPageInformation.get(repo.remote.url.toString()).hasMorePages !== false);
+	}
+
+	async getPullRequestComments(pullRequest: IPullRequestModel): Promise<Comment[]> {
+		let githubRepository = (pullRequest as PullRequestModel).githubRepository;
+		let octokit = githubRepository.octokit;
+		let remote = githubRepository.remote;
+
+		const reviewData = await octokit.pullRequests.getComments({
+			owner: remote.owner,
+			repo: remote.repositoryName,
+			number: pullRequest.prNumber,
+			per_page: 100
+		});
+		const rawComments = reviewData.data;
+		return parserCommentDiffHunk(rawComments);
+	}
+
+	async getPullRequestCommits(pullRequest: IPullRequestModel): Promise<Commit[]> {
+		try {
+			const { octokit, remote } = (pullRequest as PullRequestModel).githubRepository;
+			const commitData = await octokit.pullRequests.getCommits({
+				number: pullRequest.prNumber,
+				owner: remote.owner,
+				repo: remote.repositoryName
+			});
+
+			return commitData.data;
+		} catch (e) {
+			vscode.window.showErrorMessage(`Fetching commits failed: ${formatError(e)}`);
+			return [];
+		}
+	}
+
+	async getCommitChangedFiles(pullRequest: IPullRequestModel, commit: Commit): Promise<FileChange[]> {
+		try {
+			const { octokit, remote } = (pullRequest as PullRequestModel).githubRepository;
+			const fullCommit = await octokit.repos.getCommit({
+				owner: remote.owner,
+				repo: remote.repositoryName,
+				sha: commit.sha
+			});
+
+			return fullCommit.data.files.filter(file => !!file.patch);
+		} catch (e) {
+			vscode.window.showErrorMessage(`Fetching commit file changes failed: ${formatError(e)}`);
+			return [];
+		}
+	}
+
+	async getReviewComments(pullRequest: IPullRequestModel, reviewId: string): Promise<Comment[]> {
+		let githubRepository = (pullRequest as PullRequestModel).githubRepository;
+		let octokit = githubRepository.octokit;
+		let remote = githubRepository.remote;
+
+		const reviewData = await octokit.pullRequests.getReviewComments({
+			owner: remote.owner,
+			repo: remote.repositoryName,
+			number: pullRequest.prNumber,
+			review_id: reviewId
+		});
+
+		const rawComments = reviewData.data;
+		return parserCommentDiffHunk(rawComments);
+	}
+
+	async getTimelineEvents(pullRequest: IPullRequestModel): Promise<TimelineEvent[]> {
+		let githubRepository = (pullRequest as PullRequestModel).githubRepository;
+		let octokit = githubRepository.octokit;
+		let remote = githubRepository.remote;
+
+		let ret = await octokit.issues.getEventsTimeline({
+			owner: remote.owner,
+			repo: remote.repositoryName,
+			number: pullRequest.prNumber,
+			per_page: 100
+		});
+
+		return await parseTimelineEvents(this, pullRequest, ret.data);
+	}
+
+	async getIssueComments(pullRequest: IPullRequestModel): Promise<Comment[]> {
+		let githubRepository = (pullRequest as PullRequestModel).githubRepository;
+		let octokit = githubRepository.octokit;
+		let remote = githubRepository.remote;
+
+		const promise = await octokit.issues.getComments({
+			owner: remote.owner,
+			repo: remote.repositoryName,
+			number: pullRequest.prNumber,
+			per_page: 100
+		});
+
+		return promise.data;
+	}
+
+	async createIssueComment(pullRequest: IPullRequestModel, text: string): Promise<Comment> {
+		let githubRepository = (pullRequest as PullRequestModel).githubRepository;
+		let octokit = githubRepository.octokit;
+		let remote = githubRepository.remote;
+
+		const promise = await octokit.issues.createComment({
+			body: text,
+			number: pullRequest.prNumber,
+			owner: remote.owner,
+			repo: remote.repositoryName
+		});
+
+		return promise.data;
+	}
+
+	async createCommentReply(pullRequest: IPullRequestModel, body: string, reply_to: string) {
+		let githubRepository = (pullRequest as PullRequestModel).githubRepository;
+		let octokit = githubRepository.octokit;
+		let remote = githubRepository.remote;
+
+		let ret = await octokit.pullRequests.createCommentReply({
+			owner: remote.owner,
+			repo: remote.repositoryName,
+			number: pullRequest.prNumber,
+			body: body,
+			in_reply_to: Number(reply_to)
+		});
+
+		return ret;
+	}
+
+	async createComment(pullRequest: IPullRequestModel, body: string, path: string, position: number) {
+		let githubRepository = (pullRequest as PullRequestModel).githubRepository;
+		let octokit = githubRepository.octokit;
+		let remote = githubRepository.remote;
+
+		let ret = await octokit.pullRequests.createComment({
+			owner: remote.owner,
+			repo: remote.repositoryName,
+			number: pullRequest.prNumber,
+			body: body,
+			commit_id: pullRequest.head.sha,
+			path: path,
+			position: position
+		});
+
+		return ret;
+	}
+
+	async closePullRequest(pullRequest: IPullRequestModel): Promise<any> {
+		let githubRepository = (pullRequest as PullRequestModel).githubRepository;
+		let octokit = githubRepository.octokit;
+		let remote = githubRepository.remote;
+
+		let ret = await octokit.pullRequests.update({
+			owner: remote.owner,
+			repo: remote.repositoryName,
+			number: pullRequest.prNumber,
+			state: 'closed'
+		});
+
+		return ret.data;
+	}
+
+	async getPullRequestChangedFiles(pullRequest: IPullRequestModel): Promise<FileChange[]> {
+		let githubRepository = (pullRequest as PullRequestModel).githubRepository;
+		let octokit = githubRepository.octokit;
+		let remote = githubRepository.remote;
+
+		const { data } = await octokit.pullRequests.getFiles({
+			owner: remote.owner,
+			repo: remote.repositoryName,
+			number: pullRequest.prNumber
+		});
+
+		const largeChanges = data.filter(fileChange => !fileChange.patch);
+		if (largeChanges.length) {
+			const fileNames = largeChanges.map(change => change.filename).join(', ');
+			vscode.window.showInformationMessage(`This pull request contains file changes that are too large to load: ${fileNames}`, 'Open in GitHub').then(result => {
+				if (result === 'Open in GitHub') {
+					vscode.commands.executeCommand('pr.openPullRequestInGitHub', pullRequest);
+				}
+			});
+		}
+
+		return data.filter(fileChange => !!fileChange.patch);
+	}
+
+	async fullfillPullRequestCommitInfo(pullRequest: IPullRequestModel): Promise<void> {
+		if (!pullRequest.base) {
+			// this one is from search results, which is not complete.
+			let githubRepository = (pullRequest as PullRequestModel).githubRepository;
+			let octokit = githubRepository.octokit;
+			let remote = githubRepository.remote;
+
+			const { data } = await octokit.pullRequests.get({
+				owner: remote.owner,
+				repo: remote.repositoryName,
+				number: pullRequest.prNumber
+			});
+			pullRequest.update(data);
+		}
+	}
+
+	//#region Git related APIs
+
+	async resolvePullRequest(owner: string, repositoryName: string, pullReuqestNumber: number): Promise<IPullRequestModel> {
+		const githubRepo = this._githubRepositories.find(repo =>
+			repo.remote.owner.toLowerCase() === owner && repo.remote.repositoryName.toLowerCase() === repositoryName
+		);
+
+		if (!githubRepo) {
+			return null;
+		}
+
+		const pr = await githubRepo.getPullRequest(pullReuqestNumber);
+		return pr;
+	}
+
+	async getMatchingPullRequestMetadataForBranch() {
+		if (!this._repository || !this._repository.HEAD) {
+			return null;
+		}
+
+		let matchingPullRequestMetadata = await PullRequestGitHelper.getMatchingPullRequestMetadataForBranch(this._repository, this._repository.HEAD.name);
+		return matchingPullRequestMetadata;
+	}
+
+	async getBranchForPullRequestFromExistingRemotes(pullRequest: IPullRequestModel) {
+		return await PullRequestGitHelper.getBranchForPullRequestFromExistingRemotes(this._repository, this._githubRepositories, pullRequest);
+	}
+
+	async checkout(remote: Remote, branchName: string, pullRequest: IPullRequestModel): Promise<void> {
+		await PullRequestGitHelper.checkout(this._repository, remote, branchName, pullRequest);
+	}
+
+	async createAndCheckout(pullRequest: IPullRequestModel): Promise<void> {
+		await PullRequestGitHelper.createAndCheckout(this._repository, pullRequest);
+	}
+
+	//#endregion
+}
+
+export function getEventType(text: string) {
+	switch (text) {
+		case 'committed':
+			return EventType.Committed;
+		case 'mentioned':
+			return EventType.Mentioned;
+		case 'subscribed':
+			return EventType.Subscribed;
+		case 'commented':
+			return EventType.Commented;
+		case 'reviewed':
+			return EventType.Reviewed;
+		default:
+			return EventType.Other;
+	}
+}
+
+export async function parseTimelineEvents(pullRequestManager: IPullRequestManager, pullRequest: IPullRequestModel, events: any[]): Promise<TimelineEvent[]> {
+	events.forEach(event => {
+		let type = getEventType(event.event);
+		event.event = type;
+		return event;
+	});
+
+	await Promise.all(
+		events.filter(event => event.event === EventType.Reviewed)
+			.map(event => pullRequestManager.getReviewComments(pullRequest, event.id).then(result => {
+				event.comments = result;
+			})));
+
+	return events;
 }