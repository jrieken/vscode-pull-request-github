--- conflicted
+++ resolved
@@ -12,11 +12,7 @@
 import { Comment } from '../common/comment';
 import { GitChangeType, SlimFileChange } from '../common/file';
 import { IPullRequestModel, IPullRequestManager, ITelemetry } from '../github/interface';
-<<<<<<< HEAD
-import { Repository, GitErrorCodes } from '../typings/git';
-=======
-import { Repository, Branch } from '../common/repository';
->>>>>>> 80ff1a3a
+import { Repository, GitErrorCodes, Branch } from '../typings/git';
 import { PullRequestChangesTreeDataProvider } from './prChangesTreeDataProvider';
 import { GitContentProvider } from './gitContentProvider';
 import { DiffChangeType } from '../common/diffHunk';
@@ -26,7 +22,7 @@
 import { IConfiguration } from '../authentication/configuration';
 import { providePRDocumentComments, PRNode } from './treeNodes/pullRequestNode';
 import { PullRequestOverviewPanel } from '../github/pullRequestOverview';
-import { Remote } from '../common/remote';
+import { Remote, parseRepositoryRemotes } from '../common/remote';
 
 export class ReviewManager implements vscode.DecorationProvider {
 	private static _instance: ReviewManager;
@@ -84,14 +80,9 @@
 
 			vscode.commands.executeCommand('vscode.open', vscode.Uri.file(nodePath.resolve(this._repository.rootUri.fsPath, params.path)), opts);
 		}));
-<<<<<<< HEAD
 		this._disposables.push(_repository.state.onDidChange(e => {
-			// todo, validate state only when state changes.
-			this.updateState();
-=======
-		this._disposables.push(_repository.onDidRunGitStatus(e => {
 			const oldHead = this._previousRepositoryState.HEAD;
-			const newHead = this._repository.HEAD;
+			const newHead = this._repository.state.HEAD;
 			const sameUpstream = !!oldHead.upstream
 				? newHead.upstream && oldHead.upstream.name === newHead.upstream.name && oldHead.upstream.remote === newHead.upstream.remote
 				: !!newHead.upstream;
@@ -103,18 +94,18 @@
 				&& oldHead.type === newHead.type
 				&& sameUpstream;
 
-			const sameRemotes = this._previousRepositoryState.remotes.length === this._repository.remotes.length
-				&& this._previousRepositoryState.remotes.every(remote => this._repository.remotes.some(r => remote.equals(r)));
+			let remotes = parseRepositoryRemotes(this._repository);
+			const sameRemotes = this._previousRepositoryState.remotes.length === remotes.length
+				&& this._previousRepositoryState.remotes.every(remote => remotes.some(r => remote.equals(r)));
 
 			if (!sameHead || !sameRemotes) {
 				this._previousRepositoryState = {
-					HEAD: this._repository.HEAD,
-					remotes: this._repository.remotes
+					HEAD: this._repository.state.HEAD,
+					remotes: remotes
 				};
 
 				this.updateState();
 			}
->>>>>>> 80ff1a3a
 		}));
 
 		this._disposables.push(vscode.commands.registerCommand('pr.refreshChanges', _ => {
@@ -137,8 +128,8 @@
 		this._disposables.push(vscode.window.registerDecorationProvider(this));
 
 		this._previousRepositoryState = {
-			HEAD: _repository.HEAD,
-			remotes: _repository.remotes
+			HEAD: _repository.state.HEAD,
+			remotes: parseRepositoryRemotes(this._repository)
 		};
 		this.updateState();
 		this.pollForStatusChange();
